--- conflicted
+++ resolved
@@ -73,11 +73,7 @@
  * Once packaged you can then run:
  * <pre>
  * {@code
-<<<<<<< HEAD
- * $ java -cp target/streams-examples-4.0.0-standalone.jar io.confluent.examples.streams.PageViewRegionLambdaExample
-=======
- * $ java -cp target/kafka-streams-examples-3.3.0-standalone.jar io.confluent.examples.streams.PageViewRegionLambdaExample
->>>>>>> c8e12c6e
+ * $ java -cp target/kafka-streams-examples-4.0.0-standalone.jar io.confluent.examples.streams.PageViewRegionLambdaExample
  * }</pre>
  * 4) Write some input data to the source topics (e.g. via {@link PageViewRegionExampleDriver}).
  * The already running example application (step 3) will automatically process this input data and
@@ -86,11 +82,7 @@
  * {@code
  * # Here: Write input data using the example driver. Once the driver has stopped generating data,
  * # you can terminate it via `Ctrl-C`.
-<<<<<<< HEAD
- * $ java -cp target/streams-examples-4.0.0-standalone.jar io.confluent.examples.streams.PageViewRegionExampleDriver
-=======
- * $ java -cp target/kafka-streams-examples-3.3.0-standalone.jar io.confluent.examples.streams.PageViewRegionExampleDriver
->>>>>>> c8e12c6e
+ * $ java -cp target/kafka-streams-examples-4.0.0-standalone.jar io.confluent.examples.streams.PageViewRegionExampleDriver
  * }</pre>
  * 5) Inspect the resulting data in the output topic, e.g. via {@code kafka-console-consumer}.
  * <pre>
