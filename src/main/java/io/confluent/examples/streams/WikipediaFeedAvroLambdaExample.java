/**
 * Copyright 2016 Confluent Inc.
 * <p>
 * Licensed under the Apache License, Version 2.0 (the "License");
 * you may not use this file except in compliance with the License.
 * You may obtain a copy of the License at
 * <p>
 * http://www.apache.org/licenses/LICENSE-2.0
 * <p>
 * Unless required by applicable law or agreed to in writing, software
 * distributed under the License is distributed on an "AS IS" BASIS,
 * WITHOUT WARRANTIES OR CONDITIONS OF ANY KIND, either express or implied.
 * See the License for the specific language governing permissions and
 * limitations under the License.
 */
package io.confluent.examples.streams;

import org.apache.kafka.clients.consumer.ConsumerConfig;
import org.apache.kafka.common.serialization.Serde;
import org.apache.kafka.common.serialization.Serdes;
import org.apache.kafka.streams.KafkaStreams;
import org.apache.kafka.streams.KeyValue;
import org.apache.kafka.streams.StreamsConfig;
import org.apache.kafka.streams.kstream.KStream;
import org.apache.kafka.streams.kstream.KStreamBuilder;
import org.apache.kafka.streams.kstream.KTable;

import java.util.Properties;

import io.confluent.examples.streams.avro.WikiFeed;
import io.confluent.kafka.serializers.AbstractKafkaAvroSerDeConfig;
import io.confluent.kafka.streams.serdes.avro.SpecificAvroSerde;

/**
 * Computes, for every minute the number of new user feeds from the Wikipedia feed irc stream. Same
 * as {@link WikipediaFeedAvroExample} but uses lambda expressions and thus only works on Java 8+.
 * <p> Note: The specific Avro binding is used for serialization/deserialization, where the {@code
 * WikiFeed} class is auto-generated from its Avro schema by the maven avro plugin. See {@code
 * wikifeed.avsc} under {@code src/main/resources/avro/io/confluent/examples/streams/}. <p> <br> HOW
 * TO RUN THIS EXAMPLE <p> 1) Start Zookeeper, Kafka, and Confluent Schema Registry. Please refer to
 * <a href='http://docs.confluent.io/current/quickstart.html#quickstart'>QuickStart</a>. <p> 2)
 * Create the input/intermediate/output topics used by this example.
 * <pre>
 * {@code
 * $ bin/kafka-topics --create --topic WikipediaFeed \
 *                    --zookeeper localhost:2181 --partitions 1 --replication-factor 1
 * $ bin/kafka-topics --create --topic WikipediaStats \
 *                    --zookeeper localhost:2181 --partitions 1 --replication-factor 1
 * }</pre>
 * Note: The above commands are for the Confluent Platform. For Apache Kafka it should be {@code bin/kafka-topics.sh ...}.
 * <p>
 * 3) Start this example application either in your IDE or on the command line.
 * <p>
 * If via the command line please refer to <a href='https://github.com/confluentinc/examples/tree/master/kafka-streams#packaging-and-running'>Packaging</a>.
 * Once packaged you can then run:
 * <pre>
 * {@code
<<<<<<< HEAD
 * $ java -cp target/kafka-streams-examples-4.0.0-standalone.jar io.confluent.examples.streams.WikipediaFeedAvroLambdaExample
=======
 * $ java -cp target/kafka-streams-examples-3.3.1-SNAPSHOT-standalone.jar io.confluent.examples.streams.WikipediaFeedAvroLambdaExample
>>>>>>> 3acb03d6
 * }</pre>
 * 4) Write some input data to the source topics (e.g. via {@link WikipediaFeedAvroExampleDriver}).
 * The already running example application (step 3) will automatically process this input data and
 * write the results to the output topic. The {@link WikipediaFeedAvroExampleDriver} will print the
 * results from the output topic
 * <pre>
 * {@code
 * # Here: Write input data using the example driver.  Once the driver has stopped generating data,
 * # you can terminate it via Ctrl-C.
<<<<<<< HEAD
 * $ java -cp target/kafka-streams-examples-4.0.0-standalone.jar io.confluent.examples.streams.WikipediaFeedAvroExampleDriver
=======
 * $ java -cp target/kafka-streams-examples-3.3.1-SNAPSHOT-standalone.jar io.confluent.examples.streams.WikipediaFeedAvroExampleDriver
>>>>>>> 3acb03d6
 * }</pre>
 */
public class WikipediaFeedAvroLambdaExample {

  public static void main(final String[] args) throws Exception {
    final String bootstrapServers = args.length > 0 ? args[0] : "localhost:9092";
    final String schemaRegistryUrl = args.length > 1 ? args[1] : "http://localhost:8081";
    final KafkaStreams streams = buildWikipediaFeed(
        bootstrapServers,
        schemaRegistryUrl,
        "/tmp/kafka-streams");
    // Always (and unconditionally) clean local state prior to starting the processing topology.
    // We opt for this unconditional call here because this will make it easier for you to play around with the example
    // when resetting the application for doing a re-run (via the Application Reset Tool,
    // http://docs.confluent.io/current/streams/developer-guide.html#application-reset-tool).
    //
    // The drawback of cleaning up local state prior is that your app must rebuilt its local state from scratch, which
    // will take time and will require reading all the state-relevant data from the Kafka cluster over the network.
    // Thus in a production scenario you typically do not want to clean up always as we do here but rather only when it
    // is truly needed, i.e., only under certain conditions (e.g., the presence of a command line flag for your app).
    // See `ApplicationResetExample.java` for a production-like example.
    streams.cleanUp();
    streams.start();

    // Add shutdown hook to respond to SIGTERM and gracefully close Kafka Streams
    Runtime.getRuntime().addShutdownHook(new Thread(streams::close));
  }

  static KafkaStreams buildWikipediaFeed(final String bootstrapServers,
                                         final String schemaRegistryUrl,
                                         final String stateDir) {
    final Properties streamsConfiguration = new Properties();
    // Give the Streams application a unique name.  The name must be unique in the Kafka cluster
    // against which the application is run.
    streamsConfiguration.put(StreamsConfig.APPLICATION_ID_CONFIG, "wordcount-avro-lambda-example");
    streamsConfiguration.put(StreamsConfig.CLIENT_ID_CONFIG, "wordcount-avro-lambda-example-client");
    // Where to find Kafka broker(s).
    streamsConfiguration.put(StreamsConfig.BOOTSTRAP_SERVERS_CONFIG, bootstrapServers);
    // Where to find the Confluent schema registry instance(s)
    streamsConfiguration.put(AbstractKafkaAvroSerDeConfig.SCHEMA_REGISTRY_URL_CONFIG, schemaRegistryUrl);
    // Specify default (de)serializers for record keys and for record values.
    streamsConfiguration.put(StreamsConfig.DEFAULT_KEY_SERDE_CLASS_CONFIG, Serdes.String().getClass().getName());
    streamsConfiguration.put(StreamsConfig.DEFAULT_VALUE_SERDE_CLASS_CONFIG, SpecificAvroSerde.class);
    streamsConfiguration.put(StreamsConfig.STATE_DIR_CONFIG, stateDir);
    streamsConfiguration.put(ConsumerConfig.AUTO_OFFSET_RESET_CONFIG, "earliest");
    // Records should be flushed every 10 seconds. This is less than the default
    // in order to keep this example interactive.
    streamsConfiguration.put(StreamsConfig.COMMIT_INTERVAL_MS_CONFIG, 10 * 1000);

    final Serde<String> stringSerde = Serdes.String();
    final Serde<Long> longSerde = Serdes.Long();

    final KStreamBuilder builder = new KStreamBuilder();

    // read the source stream
    final KStream<String, WikiFeed> feeds = builder.stream(WikipediaFeedAvroExample.WIKIPEDIA_FEED);

    // aggregate the new feed counts of by user
    final KTable<String, Long> aggregated = feeds
        // filter out old feeds
        .filter((dummy, value) -> value.getIsNew())
        // map the user id as key
        .map((key, value) -> new KeyValue<>(value.getUser(), value))
        // no need to specify explicit serdes because the resulting key and value types match our default serde settings
        .groupByKey()
        .count("Counts");

    // write to the result topic, need to override serdes
    aggregated.to(stringSerde, longSerde, WikipediaFeedAvroExample.WIKIPEDIA_STATS);

    return new KafkaStreams(builder, streamsConfiguration);
  }

}<|MERGE_RESOLUTION|>--- conflicted
+++ resolved
@@ -55,12 +55,9 @@
  * Once packaged you can then run:
  * <pre>
  * {@code
-<<<<<<< HEAD
- * $ java -cp target/kafka-streams-examples-4.0.0-standalone.jar io.confluent.examples.streams.WikipediaFeedAvroLambdaExample
-=======
- * $ java -cp target/kafka-streams-examples-3.3.1-SNAPSHOT-standalone.jar io.confluent.examples.streams.WikipediaFeedAvroLambdaExample
->>>>>>> 3acb03d6
- * }</pre>
+ * $ java -cp target/kafka-streams-examples-4.0.0-SNAPSHOT-standalone.jar io.confluent.examples.streams.WikipediaFeedAvroLambdaExample
+ * }
+ * </pre>
  * 4) Write some input data to the source topics (e.g. via {@link WikipediaFeedAvroExampleDriver}).
  * The already running example application (step 3) will automatically process this input data and
  * write the results to the output topic. The {@link WikipediaFeedAvroExampleDriver} will print the
@@ -69,12 +66,9 @@
  * {@code
  * # Here: Write input data using the example driver.  Once the driver has stopped generating data,
  * # you can terminate it via Ctrl-C.
-<<<<<<< HEAD
- * $ java -cp target/kafka-streams-examples-4.0.0-standalone.jar io.confluent.examples.streams.WikipediaFeedAvroExampleDriver
-=======
- * $ java -cp target/kafka-streams-examples-3.3.1-SNAPSHOT-standalone.jar io.confluent.examples.streams.WikipediaFeedAvroExampleDriver
->>>>>>> 3acb03d6
- * }</pre>
+ * $ java -cp target/kafka-streams-examples-4.0.0-SNAPSHOT-standalone.jar io.confluent.examples.streams.WikipediaFeedAvroExampleDriver
+ * }
+ * </pre>
  */
 public class WikipediaFeedAvroLambdaExample {
 
