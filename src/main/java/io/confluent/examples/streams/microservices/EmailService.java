package io.confluent.examples.streams.microservices;

import static io.confluent.examples.streams.microservices.domain.Schemas.Topics.CUSTOMERS;
import static io.confluent.examples.streams.microservices.domain.Schemas.Topics.ORDERS;
import static io.confluent.examples.streams.microservices.domain.Schemas.Topics.PAYMENTS;
import static io.confluent.examples.streams.microservices.util.MicroserviceUtils.MIN;
import static io.confluent.examples.streams.microservices.util.MicroserviceUtils.addShutdownHookAndBlock;
import static io.confluent.examples.streams.microservices.util.MicroserviceUtils.baseStreamsConfig;
import static io.confluent.examples.streams.microservices.util.MicroserviceUtils.parseArgsAndConfigure;

import io.confluent.examples.streams.avro.microservices.Customer;
import io.confluent.examples.streams.avro.microservices.Order;
import io.confluent.examples.streams.avro.microservices.Payment;

import org.apache.kafka.streams.KafkaStreams;
import org.apache.kafka.streams.StreamsBuilder;
import org.apache.kafka.streams.kstream.Consumed;
import org.apache.kafka.streams.kstream.GlobalKTable;
import org.apache.kafka.streams.kstream.JoinWindows;
import org.apache.kafka.streams.kstream.Joined;
import org.apache.kafka.streams.kstream.KStream;
import org.slf4j.Logger;
import org.slf4j.LoggerFactory;


/**
 * A very simple service which sends emails. Order and Payment streams are joined
 * using a window. The result is then joined to a lookup table of Customers.
 * Finally an email is sent for each resulting tuple.
 */
public class EmailService implements Service {

  private static final Logger log = LoggerFactory.getLogger(EmailService.class);
  private static final String APP_ID = "email-service";

  private KafkaStreams streams;
  private final Emailer emailer;

  public EmailService(final Emailer emailer) {
    this.emailer = emailer;
  }

  @Override
  public void start(final String bootstrapServers, final String stateDir) {
    streams = processStreams(bootstrapServers, stateDir);
    streams.cleanUp(); //don't do this in prod as it clears your state stores
    streams.start();
    log.info("Started Service " + APP_ID);
  }

  private KafkaStreams processStreams(final String bootstrapServers, final String stateDir) {
<<<<<<< HEAD
    final Joined<String, Order, Payment> serdes = Joined
        .with(ORDERS.keySerde(), ORDERS.valueSerde(), PAYMENTS.valueSerde());
=======
>>>>>>> d35620fe

    final StreamsBuilder builder = new StreamsBuilder();

    //Create the streams/tables for the join
    final KStream<String, Order> orders = builder.stream(ORDERS.name(),
        Consumed.with(ORDERS.keySerde(), ORDERS.valueSerde()));
    final KStream<String, Payment> payments = builder.stream(PAYMENTS.name(),
        Consumed.with(PAYMENTS.keySerde(), PAYMENTS.valueSerde()))
        //Rekey payments to be by OrderId for the windowed join
        .selectKey((s, payment) -> payment.getOrderId());
    final GlobalKTable<Long, Customer> customers = builder.globalTable(CUSTOMERS.name(),
        Consumed.with(CUSTOMERS.keySerde(), CUSTOMERS.valueSerde()));

    Joined<String, Order, Payment> serdes = Joined
        .with(ORDERS.keySerde(), ORDERS.valueSerde(), PAYMENTS.valueSerde());

    //Join the two streams and the table then send an email for each
    orders.join(payments, EmailTuple::new,
        //Join Orders and Payments streams
        JoinWindows.of(MIN), serdes)
        //Next join to the GKTable of Customers
        .join(customers,
            (key1, tuple) -> tuple.order.getCustomerId(),
            // note how, because we use a GKtable, we can join on any attribute of the Customer.
            EmailTuple::setCustomer)
        //Now for each tuple send an email.
        .peek((key, emailTuple)
            -> emailer.sendEmail(emailTuple)
        );

    return new KafkaStreams(builder.build(), baseStreamsConfig(bootstrapServers, stateDir, APP_ID));
  }

  public static void main(final String[] args) throws Exception {
    final EmailService service = new EmailService(new LoggingEmailer());
    service.start(parseArgsAndConfigure(args), "/tmp/kafka-streams");
    addShutdownHookAndBlock(service);
  }

  private static class LoggingEmailer implements Emailer {

    @Override
    public void sendEmail(final EmailTuple details) {
      //In a real implementation we would do something a little more useful
      log.warn("Sending an email to: \nCustomer:%s\nOrder:%s\nPayment%s", details.customer,
          details.order, details.payment);
    }
  }

  @Override
  public void stop() {
    if (streams != null) {
      streams.close();
    }
  }

  interface Emailer {
    void sendEmail(EmailTuple details);
  }

  public class EmailTuple {

    public Order order;
    public Payment payment;
    public Customer customer;

    public EmailTuple(final Order order, final Payment payment) {
      this.order = order;
      this.payment = payment;
    }

    EmailTuple setCustomer(final Customer customer) {
      this.customer = customer;
      return this;
    }

    @Override
    public String toString() {
      return "EmailTuple{" +
          "order=" + order +
          ", payment=" + payment +
          ", customer=" + customer +
          '}';
    }
  }
}<|MERGE_RESOLUTION|>--- conflicted
+++ resolved
@@ -49,11 +49,6 @@
   }
 
   private KafkaStreams processStreams(final String bootstrapServers, final String stateDir) {
-<<<<<<< HEAD
-    final Joined<String, Order, Payment> serdes = Joined
-        .with(ORDERS.keySerde(), ORDERS.valueSerde(), PAYMENTS.valueSerde());
-=======
->>>>>>> d35620fe
 
     final StreamsBuilder builder = new StreamsBuilder();
 
