<?xml version="1.0" encoding="UTF-8"?>
<project xmlns="http://maven.apache.org/POM/4.0.0"
         xmlns:xsi="http://www.w3.org/2001/XMLSchema-instance"
         xsi:schemaLocation="http://maven.apache.org/POM/4.0.0 http://maven.apache.org/xsd/maven-4.0.0.xsd">
    <modelVersion>4.0.0</modelVersion>

    <parent>
        <groupId>io.confluent</groupId>
        <artifactId>common</artifactId>
        <version>3.3.1</version>
    </parent>

    <groupId>io.confluent</groupId>
    <artifactId>kafka-streams-examples</artifactId>
    <packaging>jar</packaging>

    <organization>
        <name>Confluent, Inc.</name>
        <url>http://confluent.io</url>
    </organization>
    <url>http://confluent.io</url>
    <description>
        Kafka Streams examples
    </description>

    <licenses>
        <license>
            <name>Apache License 2.0</name>
            <url>http://www.apache.org/licenses/LICENSE-2.0.html</url>
            <distribution>repo</distribution>
        </license>
    </licenses>

    <repositories>
        <repository>
            <id>confluent</id>
            <url>https://packages.confluent.io/maven/</url>
        </repository>
    </repositories>

<<<<<<< HEAD
=======
    <!-- Temporarily needed until Confluent 3.3.1 is released. -->
    <pluginRepositories>
        <pluginRepository>
            <id>confluent</id>
            <url>https://packages.confluent.io/maven/</url>
        </pluginRepository>
    </pluginRepositories>

>>>>>>> b78ed1af
    <properties>
        <algebird.version>0.13.0</algebird.version>
        <avro.version>1.8.2</avro.version>
        <chill.version>0.9.2</chill.version>
        <docker.skip-build>false</docker.skip-build>
        <docker.skip-test>false</docker.skip-test>
        <docker.registry>docker.io/</docker.registry>  <!-- Registry for this build. Must specify registry, or exec plugin throws NPE :((( -->
        <docker.tag>${project.version}</docker.tag>  <!-- Tag for this build -->
        <docker.upstream-registry>${docker.registry}</docker.upstream-registry>  <!-- Registry for base images -->
        <docker.upstream-tag>${docker.tag}</docker.upstream-tag>  <!-- Tag for base images -->
        <docker.test-registry>${docker.upstream-registry}</docker.test-registry>  <!-- Registry for integration test dependencies -->
        <docker.test-tag>${docker.upstream-tag}</docker.test-tag>  <!-- Tag for integration test dependencies -->
        <dockerfile-maven-plugin.version>1.3.6</dockerfile-maven-plugin.version>
        <exec-maven-plugin.version>1.5.0</exec-maven-plugin.version>
        <java.version>1.8</java.version>
        <jackson.version>2.8.8</jackson.version>
        <jersey.version>2.25</jersey.version>
        <jetty.version>9.2.12.v20150709</jetty.version>
        <licenses.version>3.3.1</licenses.version>
        <project.build.sourceEncoding>UTF-8</project.build.sourceEncoding>
        <scala.version>${kafka.scala.version}.8</scala.version>
        <scalatest.version>2.2.6</scalatest.version>
    </properties>

    <dependencies>
        <dependency>
            <groupId>io.confluent</groupId>
            <artifactId>kafka-streams-avro-serde</artifactId>
            <version>${confluent.version}</version>
        </dependency>
        <dependency>
            <groupId>io.confluent</groupId>
            <artifactId>kafka-avro-serializer</artifactId>
            <version>${confluent.version}</version>
        </dependency>
        <dependency>
            <groupId>io.confluent</groupId>
            <artifactId>kafka-schema-registry-client</artifactId>
            <version>${confluent.version}</version>
        </dependency>
        <dependency>
            <groupId>org.apache.kafka</groupId>
            <artifactId>kafka-clients</artifactId>
            <version>${kafka.version}</version>
        </dependency>
        <dependency>
            <groupId>org.apache.kafka</groupId>
            <artifactId>kafka-streams</artifactId>
            <version>${kafka.version}</version>
        </dependency>
        <dependency>
            <groupId>org.apache.avro</groupId>
            <artifactId>avro</artifactId>
            <version>${avro.version}</version>
        </dependency>
        <dependency>
            <groupId>org.apache.avro</groupId>
            <artifactId>avro-maven-plugin</artifactId>
            <version>${avro.version}</version>
        </dependency>
        <dependency>
            <groupId>org.scala-lang</groupId>
            <artifactId>scala-library</artifactId>
            <!-- This version must be compatible with the Scala version of the Kafka dependency. -->
            <version>${scala.version}</version>
        </dependency>
        <dependency>
            <!-- This could be a test-only dependency, but we keep it a compile dependency so that
                 users are able to package the examples via `mvn package` and actually run the examples
                 against a Kafka cluster. -->
            <groupId>com.101tec</groupId>
            <artifactId>zkclient</artifactId>
            <version>0.9</version>
        </dependency>

        <dependency>
            <groupId>javax.ws.rs</groupId>
            <artifactId>javax.ws.rs-api</artifactId>
            <version>2.0.1</version>
        </dependency>
        <dependency>
            <groupId>org.eclipse.jetty</groupId>
            <artifactId>jetty-server</artifactId>
            <version>${jetty.version}</version>
        </dependency>
        <dependency>
            <groupId>org.eclipse.jetty</groupId>
            <artifactId>jetty-servlet</artifactId>
            <version>${jetty.version}</version>
        </dependency>
        <dependency>
            <groupId>org.glassfish.jersey.containers</groupId>
            <artifactId>jersey-container-servlet-core</artifactId>
            <version>${jersey.version}</version>
        </dependency>
        <dependency>
            <groupId>org.glassfish.jersey.media</groupId>
            <artifactId>jersey-media-json-jackson</artifactId>
            <version>${jersey.version}</version>
        </dependency>
        <dependency>
            <groupId>com.fasterxml.jackson.core</groupId>
            <artifactId>jackson-annotations</artifactId>
            <version>${jackson.version}</version>
        </dependency>

        <dependency>
            <groupId>com.twitter</groupId>
            <artifactId>algebird-core_${kafka.scala.version}</artifactId>
            <version>${algebird.version}</version>
        </dependency>
        <dependency>
            <groupId>com.twitter</groupId>
            <artifactId>chill_${kafka.scala.version}</artifactId>
            <version>${chill.version}</version>
        </dependency>

        <!-- Test dependencies -->
        <dependency>
            <groupId>junit</groupId>
            <artifactId>junit</artifactId>
            <version>4.12</version>
            <scope>test</scope>
        </dependency>
        <dependency>
            <groupId>org.assertj</groupId>
            <artifactId>assertj-core</artifactId>
            <version>3.3.0</version>
            <scope>test</scope>
        </dependency>
        <dependency>
            <groupId>org.mockito</groupId>
            <artifactId>mockito-core</artifactId>
            <version>2.7.14</version>
        </dependency>
        <dependency>
            <groupId>org.apache.kafka</groupId>
            <artifactId>kafka_${kafka.scala.version}</artifactId>
            <version>${kafka.version}</version>
            <scope>test</scope>
        </dependency>
        <dependency>
            <groupId>org.apache.kafka</groupId>
            <artifactId>kafka_${kafka.scala.version}</artifactId>
            <version>${kafka.version}</version>
            <classifier>test</classifier>
            <scope>test</scope>
        </dependency>
        <dependency>
            <groupId>org.apache.kafka</groupId>
            <artifactId>kafka-clients</artifactId>
            <version>${kafka.version}</version>
            <classifier>test</classifier>
            <scope>test</scope>
        </dependency>
        <dependency>
            <groupId>org.apache.kafka</groupId>
            <artifactId>kafka-streams</artifactId>
            <version>${kafka.version}</version>
            <classifier>test</classifier>
            <scope>test</scope>
        </dependency>
        <dependency>
            <groupId>org.apache.curator</groupId>
            <artifactId>curator-test</artifactId>
            <version>2.9.0</version>
            <scope>test</scope>
        </dependency>
        <dependency>
            <groupId>io.confluent</groupId>
            <artifactId>kafka-schema-registry</artifactId>
            <version>${confluent.version}</version>
            <scope>test</scope>
        </dependency>
        <dependency>
            <groupId>io.confluent</groupId>
            <artifactId>kafka-schema-registry</artifactId>
            <version>${confluent.version}</version>
            <!-- Required for e.g. schema registry's RestApp -->
            <classifier>tests</classifier>
            <scope>test</scope>
        </dependency>

        <!-- The following dependencies on ScalaTest are only required for the Scala tests
             under src/test/scala/.  They are not required for Java code/tests.
        -->
        <dependency>
            <!-- This is a compile-time dependency but included only for scalatest below,
                 so still list it under test dependencies. -->
            <groupId>org.scalactic</groupId>
            <artifactId>scalactic_${kafka.scala.version}</artifactId>
            <version>${scalatest.version}</version>
        </dependency>
        <dependency>
            <groupId>org.scalatest</groupId>
          <artifactId>scalatest_${kafka.scala.version}</artifactId>
          <version>${scalatest.version}</version>
          <scope>test</scope>
      </dependency>
    </dependencies>

    <build>

        <pluginManagement>
            <plugins>
                <plugin>
                    <groupId>net.alchim31.maven</groupId>
                    <artifactId>scala-maven-plugin</artifactId>
                    <version>3.2.1</version>
                    <configuration>
                        <scalaCompatVersion>${kafka.scala.version}</scalaCompatVersion>
                        <scalaVersion>${scala.version}</scalaVersion>
                    </configuration>
                </plugin>
            </plugins>
        </pluginManagement>

        <plugins>

            <!--
                Add Scala sources and tests to project.
                See http://www.mojohaus.org/build-helper-maven-plugin/usage.html
            -->
            <plugin>
                <groupId>org.codehaus.mojo</groupId>
                <artifactId>build-helper-maven-plugin</artifactId>
                <version>1.10</version>
                <executions>
                    <execution>
                        <id>add-source</id>
                        <phase>generate-sources</phase>
                        <goals>
                            <goal>add-source</goal>
                        </goals>
                        <configuration>
                            <sources>
                                <source>src/main/scala</source>
                            </sources>
                        </configuration>
                    </execution>
                    <execution>
                        <id>add-test-source</id>
                        <phase>generate-test-sources</phase>
                        <goals>
                            <goal>add-test-source</goal>
                        </goals>
                        <configuration>
                            <sources>
                                <source>src/test/scala</source>
                            </sources>
                        </configuration>
                    </execution>
                </executions>
            </plugin>

            <!-- See http://davidb.github.io/scala-maven-plugin/usage.html -->
            <plugin>
                <groupId>net.alchim31.maven</groupId>
                <artifactId>scala-maven-plugin</artifactId>
                <version>3.2.1</version>
                <configuration>
                    <args>
                        <!--
                           In combination with Scala 2.11, `-Xexperimental` enables SAM
                           for Java 8 lambda support.  Make sure `kafka.scala.version`
                           is set to `2.11`, not `2.10`.
                        -->
                        <arg>-Xexperimental</arg>
                        <!-- Emit warning and location for usages of features that should be imported explicitly. -->
                        <arg>-feature</arg>
                        <!-- Emit warning and location for usages of deprecated APIs. -->
                        <arg>-deprecation</arg>
                        <!-- Enable additional warnings where generated code depends on assumptions. -->
                        <arg>-unchecked</arg>
                        <!-- Enable recommended additional warnings. -->
                        <arg>-Xlint</arg>
                        <!-- Warn if an argument list is modified to match the receiver. -->
                        <arg>-Ywarn-adapted-args</arg>
                        <arg>-Ywarn-dead-code</arg>
                    </args>
                </configuration>
                <executions>
                    <execution>
                        <goals>
                            <goal>compile</goal>
                            <goal>testCompile</goal>
                        </goals>
                    </execution>
                </executions>
            </plugin>

            <plugin>
                <groupId>org.apache.maven.plugins</groupId>
                <artifactId>maven-compiler-plugin</artifactId>
                <version>3.3</version>
                <inherited>true</inherited>
                <configuration>
                    <source>${java.version}</source>
                    <target>${java.version}</target>
                </configuration>
            </plugin>

            <plugin>
                <groupId>org.apache.avro</groupId>
                <artifactId>avro-maven-plugin</artifactId>
                <version>${avro.version}</version>
                <executions>
                    <execution>
                        <phase>generate-sources</phase>
                        <goals>
                            <goal>schema</goal>
                        </goals>
                        <configuration>
                            <sourceDirectory>src/main/resources/avro/io/confluent/examples/streams</sourceDirectory>
                            <outputDirectory>${project.build.directory}/generated-sources</outputDirectory>
                            <stringType>String</stringType>
                        </configuration>
                    </execution>
                </executions>
            </plugin>

            <plugin>
                <groupId>org.apache.maven.plugins</groupId>
                <artifactId>maven-assembly-plugin</artifactId>
                <configuration>
                    <descriptors>
                        <descriptor>src/assembly/development.xml</descriptor>
                        <descriptor>src/assembly/package.xml</descriptor>
                        <descriptor>src/assembly/standalone.xml</descriptor>
                    </descriptors>
                    <archive>
                        <manifest>
                            <mainClass>io.confluent.kafka.schemaregistry.rest.SchemaRegistryMain</mainClass>
                        </manifest>
                    </archive>
                    <attach>false</attach>
                </configuration>
                <executions>
                    <execution>
                        <id>make-assembly</id>
                        <phase>package</phase>
                        <goals>
                            <goal>single</goal>
                        </goals>
                    </execution>
                </executions>
            </plugin>

            <plugin>
                <groupId>org.apache.maven.plugins</groupId>
                <artifactId>maven-surefire-plugin</artifactId>
                <version>2.19.1</version>
                <configuration>
                    <forkCount>1</forkCount>
                    <reuseForks>false</reuseForks>
                </configuration>
            </plugin>

            <plugin>
                <!--
                   See https://wiki.jasig.org/display/LIC/maven-notice-plugin
                   In a nutshell: `mvn notice:check` and `mvn notice:generate`
                -->
                <groupId>org.jasig.maven</groupId>
                <artifactId>maven-notice-plugin</artifactId>
                <version>1.0.6.1</version>
                <configuration>
                    <licenseMapping>
                        <param>../license-mappings.xml</param>
                    </licenseMapping>
                </configuration>
            </plugin>

            <plugin>
                <groupId>org.apache.maven.plugins</groupId>
                <artifactId>maven-checkstyle-plugin</artifactId>
                <configuration>
                    <skip>true</skip>
                </configuration>
            </plugin>
        </plugins>
    </build>


    <profiles>
        <profile>
            <id>packaging</id>
            <activation>
                <property>
                    <name>env.BUILD_NUMBER</name>
                </property>
            </activation>
            <build>
                <plugins>
                    <plugin>
                        <groupId>org.codehaus.mojo</groupId>
                        <artifactId>exec-maven-plugin</artifactId>
                        <version>${exec-maven-plugin.version}</version>
                        <executions>
                            <execution>
                                <id>create-licenses</id>
                                <configuration>
                                    <mainClass>io.confluent.licenses.LicenseFinder</mainClass>
                                    <arguments>
                                        <!-- Note use of development instead of package so we pick up all dependencies.
                                             This assumes both subprojects will be packaged together. -->
                                        <argument>-i ${project.build.directory}/${project.build.finalName}-package/share/java/${project.artifactId}</argument>
                                        <argument>-f</argument>
                                        <argument>-h ${project.build.directory}/${project.build.finalName}-package/share/doc/${project.artifactId}/licenses.html</argument>
                                        <argument>-l ${project.build.directory}/${project.build.finalName}-package/share/doc/${project.artifactId}/licenses</argument>
                                        <argument>-n ${project.build.directory}/${project.build.finalName}-package/share/doc/${project.artifactId}/notices</argument>
                                        <argument>-x licenses-${project.version}.jar</argument>
                                    </arguments>
                                </configuration>
                                <phase>package</phase>
                                <goals>
                                    <goal>java</goal>
                                </goals>
                            </execution>
                            <execution>
                                <id>python-docker-tests</id>
                                <phase>integration-test</phase>
                                <goals>
                                    <goal>exec</goal>
                                </goals>
                                <configuration>
                                    <skip>${docker.skip-test}</skip>
                                    <environmentVariables>
                                        <TOX_TESTENV_PASSENV>DOCKER_REGISTRY DOCKER_TAG DOCKER_TEST_REGISTRY DOCKER_TEST_TAG DOCKER_HOST</TOX_TESTENV_PASSENV>
                                        <DOCKER_REGISTRY>${docker.registry}</DOCKER_REGISTRY>
                                        <DOCKER_TAG>${docker.tag}</DOCKER_TAG>
                                        <DOCKER_TEST_REGISTRY>${docker.test-registry}</DOCKER_TEST_REGISTRY>
                                        <DOCKER_TEST_TAG>${docker.test-tag}</DOCKER_TEST_TAG>
                                    </environmentVariables>
                                    <executable>tox</executable>
                                </configuration>
                            </execution>
                        </executions>
                        <configuration>
                            <includeProjectDependencies>true</includeProjectDependencies>
                            <includePluginDependencies>true</includePluginDependencies>
                            <executableDependency>
                                <groupId>io.confluent</groupId>
                                <artifactId>licenses</artifactId>
                            </executableDependency>
                        </configuration>
                        <dependencies>
                            <dependency>
                                <groupId>io.confluent</groupId>
                                <artifactId>licenses</artifactId>
                                <version>${licenses.version}</version>
                            </dependency>
                        </dependencies>
                    </plugin>

                    <plugin>
                        <groupId>com.spotify</groupId>
                        <artifactId>dockerfile-maven-plugin</artifactId>
                        <version>${dockerfile-maven-plugin.version}</version>
                        <executions>
                            <execution>
                                <id>default</id>
                                <goals>
                                    <goal>build</goal>
                                </goals>
                                <configuration>
                                    <skip>${docker.skip-build}</skip>
                                    <buildArgs>
                                        <ARTIFACT_ID>${project.artifactId}</ARTIFACT_ID>
                                        <STREAMS_VERSION>${project.version}</STREAMS_VERSION>
                                        <DOCKER_REGISTRY>${docker.registry}</DOCKER_REGISTRY>
                                        <DOCKER_TAG>${docker.tag}</DOCKER_TAG>
                                        <DOCKER_UPSTREAM_REGISTRY>${docker.upstream-registry}</DOCKER_UPSTREAM_REGISTRY>
                                        <DOCKER_UPSTREAM_TAG>${docker.upstream-tag}</DOCKER_UPSTREAM_TAG>
                                    </buildArgs>
                                    <tag>${docker.tag}</tag>
                                    <repository>${docker.registry}confluentinc/${project.artifactId}</repository>
                                </configuration>
                            </execution>
                        </executions>
                    </plugin>
                </plugins>
            </build>
        </profile>
    </profiles>
</project><|MERGE_RESOLUTION|>--- conflicted
+++ resolved
@@ -38,17 +38,6 @@
         </repository>
     </repositories>
 
-<<<<<<< HEAD
-=======
-    <!-- Temporarily needed until Confluent 3.3.1 is released. -->
-    <pluginRepositories>
-        <pluginRepository>
-            <id>confluent</id>
-            <url>https://packages.confluent.io/maven/</url>
-        </pluginRepository>
-    </pluginRepositories>
-
->>>>>>> b78ed1af
     <properties>
         <algebird.version>0.13.0</algebird.version>
         <avro.version>1.8.2</avro.version>
